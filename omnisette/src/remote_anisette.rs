use crate::anisette_headers_provider::AnisetteHeadersProvider;
use anyhow::Result;
use std::collections::HashMap;

pub struct RemoteAnisetteProvider {
    url: String,
}

impl RemoteAnisetteProvider {
    pub fn new(url: String) -> RemoteAnisetteProvider {
        RemoteAnisetteProvider { url }
    }
}

impl AnisetteHeadersProvider for RemoteAnisetteProvider {
    fn get_anisette_headers(&mut self) -> Result<HashMap<String, String>> {
        Ok(reqwest::blocking::get(&self.url)?.json()?)
    }
}

#[cfg(test)]
mod tests {
<<<<<<< HEAD
=======
    use anyhow::Result;
>>>>>>> 6e520db1
    use crate::anisette_headers_provider::AnisetteHeadersProvider;
    use crate::remote_anisette::RemoteAnisetteProvider;
    use crate::DEFAULT_ANISETTE_URL;
    use anyhow::Result;

    #[test]
    fn fetch_anisette_remote() -> Result<()> {
        let mut provider = RemoteAnisetteProvider::new(DEFAULT_ANISETTE_URL.to_string());
        println!(
            "Remote headers: {:?}",
            (&mut provider as &mut dyn AnisetteHeadersProvider).get_authentication_headers()?
        );
        Ok(())
    }
}<|MERGE_RESOLUTION|>--- conflicted
+++ resolved
@@ -20,10 +20,7 @@
 
 #[cfg(test)]
 mod tests {
-<<<<<<< HEAD
-=======
     use anyhow::Result;
->>>>>>> 6e520db1
     use crate::anisette_headers_provider::AnisetteHeadersProvider;
     use crate::remote_anisette::RemoteAnisetteProvider;
     use crate::DEFAULT_ANISETTE_URL;
